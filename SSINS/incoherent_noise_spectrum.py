from __future__ import absolute_import, division, print_function

"""
The incoherent noise spectrum class.
"""

import numpy as np
from scipy.special import erfcinv
import os
import warnings
import pickle
from pyuvdata import UVFlag
import yaml
from SSINS import version


class INS(UVFlag):
    """
    Defines the incoherent noise spectrum (INS) class, which is a subclass of
    the UVFlag class, a member of the pyuvdata software package.
    """

    def __init__(self, input, history='', label='', order=0, mask_file=None,
                 match_events_file=None):

        """
        init function for the INS class.

        Args:
            input: See UVFlag documentation
            history: See UVFlag documentation
            label: See UVFlag documentation
            order: Sets the order parameter for the INS object
            mask_file: A path to an .h5 (UVFlag) file that contains a mask for the metric_array
            match_events_file: A path to a .yml file that has events caught by the match filter
        """

        super(INS, self).__init__(input, mode='metric', copy_flags=False,
                                  waterfall=False, history='', label='')
        if self.type is 'baseline':
            # Set the metric array to the data array without the spw axis
            self.metric_array = np.abs(input.data_array)
            """The baseline-averaged sky-subtracted visibility amplitudes (numpy masked array)"""
            self.weights_array = np.logical_not(input.data_array.mask)
            """The number of baselines that contributed to each element of the metric_array"""
            super(INS, self).to_waterfall(method='mean')
        if not hasattr(self.metric_array, 'mask'):
            self.metric_array = np.ma.masked_array(self.metric_array)
        if mask_file is None:
            # Only mask elements initially if no baselines contributed
            self.metric_array.mask = self.weights_array == 0
        else:
            # Read in the flag array
            flag_uvf = UVFlag(mask_file)
            self.metric_array.mask = np.copy(flag_uvf.flag_array)
            del flag_uvf

        if match_events_file is None:
            self.match_events = []
            """A list of tuples that contain information about events caught during match filtering"""
        else:
            self.match_events = self.match_events_read(match_events_file)

        self.order = order
        """The order of polynomial fit for each frequency channel during mean-subtraction. Default is 0, which just calculates the mean."""
        self.metric_ms = self.mean_subtract()
        """The incoherent noise spectrum, after mean-subtraction."""

    def mean_subtract(self, f=slice(None)):

        """
        A function which calculated the mean-subtracted spectrum from the
        regular spectrum. A spectrum made from a perfectly clean observation
        will be written as a z-score by this operation.

        Args:
            f: The frequency slice over which to do the calculation. Usually not
               set by the user.

        Returns:
            MS (masked array): The mean-subtracted data array.
        """

        # This constant is determined by the Rayleigh distribution, which
        # describes the ratio of its rms to its mean
        C = 4 / np.pi - 1
        if not self.order:
            MS = (self.metric_array[:, f] / self.metric_array[:, f].mean(axis=0) - 1) * np.sqrt(self.weights_array[:, f] / C)
        else:
            MS = np.zeros_like(self.metric_array[:, f])
            # Make sure x is not zero so that np.polyfit can proceed without nans
            x = np.arange(1, self.metric_array.shape[0] + 1)
            for i in range(self.metric_array.shape[-1]):
                y = self.metric_array[:, f, i]
                # Only iterate over channels that are not fully masked
                good_chans = np.where(np.logical_not(np.all(y.mask, axis=0)))[0]
                # Create a subarray mask of only those good channels
                good_data = y[:, good_chans]
                # Find the set of unique masks so that we can iterate over only those
                unique_masks, mask_inv = np.unique(good_data.mask, axis=1,
                                                   return_inverse=True)
                for k in range(unique_masks.shape[1]):
                    # Channels which share a mask
                    chans = np.where(mask_inv == k)[0]
                    coeff = np.ma.polyfit(x, good_data[:, chans], self.order)
                    mu = np.sum([np.outer(x**(self.order - k), coeff[k]) for k in range(self.order + 1)],
                                axis=0)
                    MS[:, good_chans[chans], i] = (good_data[:, chans] / mu - 1) * np.sqrt(self.weights_array[:, f, i][:, good_chans[chans]] / C)

        return(MS)

    def mask_to_flags(self):
        """
        A function that propagates a mask on sky-subtracted data to flags that
        can be applied to the original data, pre-subtraction. The flags are
        propagated in such a way that if a time is flagged in the INS, then
        both times that could have contributed to that time in the sky-subtraction
        step are flagged.

        Returns:
            flags: The final flag array obtained from the mask.
        """
        shape = list(self.metric_array.shape)
        flags = np.zeros([shape[0] + 1] + shape[1:], dtype=bool)
        flags[:-1] = self.metric_array.mask
        flags[1:] = np.logical_or(flags[1:], flags[:-1])

        return(flags)

    def write(self, prefix, clobber=False, data_compression='lzf',
              output_type='data', mwaf_files=None, mwaf_method='add'):

        """
        Writes attributes specified by output_type argument to appropriate files
        with a prefix given by prefix argument. Can write mwaf files if required
        mwaf keywords arguments are provided. Required mwaf keywords are not
        required for any other purpose.

        Args:
            prefix: The filepath prefix for the output file e.g. /analysis/SSINS_outdir/obsid
            clobber: See UVFlag documentation
            data_compression: See UVFlag documentation
            output_type ('data', 'z_score', 'mask', 'flags', 'match_events'):
<<<<<<< HEAD
                data - outputs the metric_array attribute into an h5 file
                z_score - outputs the the metric_ms attribute into an h5 file
                mask - outputs the mask for the metric_array attribute into an h5 file
                flags - converts mask to flag using mask_to_flag() method and writes to an h5 file readable by UVFlag
                match_events - Writes the match_events attribute out to a human-readable yml file
                mwaf - Writes an mwaf file by converting mask to flags.
            mwaf_files (seq): A list of paths to mwaf files to use as input for each coarse channel
            mwaf_method ('add' or 'replace'): Choose whether to add SSINS flags to current flags in input file or replace them entirely
=======
                data: outputs the metric_array attribute into an h5 file

                z_score: outputs the the metric_ms attribute into an h5 file

                mask: outputs the mask for the metric_array attribute into an h5 file

                flags: converts mask to flag using mask_to_flag() method and writes to an h5 file readable by UVFlag

                match_events: Writes the match_events attribute out to a human-readable yml file
>>>>>>> 91d4ef4a
        """

        version_info_list = ['%s: %s, ' % (key, version.version_info[key]) for key in version.version_info]
        version_hist_substr = reduce(lambda x, y: x + y, version_info_list)
        if output_type is 'match_events':
            filename = '%s_SSINS_%s.yml' % (prefix, output_type)
        else:
            filename = '%s_SSINS_%s.h5' % (prefix, output_type)

        if output_type is not 'mwaf':
            self.history += 'Wrote %s to %s using SSINS %s. ' % (output_type, filename, version_hist_substr)

        if output_type is 'data':
            self.metric_array = self.metric_array.data
            super(INS, self).write(filename, clobber=clobber, data_compression=data_compression)
            self.metric_array = np.ma.masked_array(data=self.metric_array, mask=self.metric_ms.mask)

        elif output_type is 'z_score':
            z_uvf = self.copy()
            z_uvf.metric_array = np.copy(self.metric_ms.data)
            super(INS, z_uvf).write(filename, clobber=clobber, data_compression=data_compression)
            del z_uvf

        elif output_type is 'mask':
            mask_uvf = self.copy()
            mask_uvf.to_flag()
            mask_uvf.flag_array = np.copy(self.metric_array.mask)
            super(INS, mask_uvf).write(filename, clobber=clobber, data_compression=data_compression)
            del mask_uvf

        elif output_type is 'flags':
            flag_uvf = self.copy()
            flag_uvf.to_flag()
            flag_uvf.flag_array = self.mask_to_flags()
            super(INS, flag_uvf).write(filename, clobber=clobber, data_compression=data_compression)
            del flag_uvf

        elif output_type is 'match_events':
            yaml_dict = {'time_ind': [],
                         'freq_slice': [],
                         'shape': [],
                         'sig': []}
            for event in self.match_events:
                yaml_dict['time_ind'].append(event[0])
                yaml_dict['freq_slice'].append(event[1])
                yaml_dict['shape'].append(event[2])
                yaml_dict['sig'].append(event[3])
            with open(filename, 'w') as outfile:
                yaml.dump(yaml_dict, outfile, default_flow_style=False)

        elif output_type is 'mwaf':
            if mwaf_files is None:
                raise ValueError("mwaf_files is set to None. This must be a sequence of existing mwaf filepaths.")

            from astropy.io import fits
            flags = self.mask_to_flags()[:, :, 0]
            for path in mwaf_files:
                if not os.path.exists(path):
                    raise IOError("filepath %s in mwaf_files was not found in system." % path)
                path_ind = path.rfind('_') + 1
                boxstr = path[path_ind:path_ind + 2]
                boxint = int(boxstr) - 1
                with fits.open(path) as mwaf_hdu:
                    NCHANS = mwaf_hdu[0].header['NCHANS']
                    NSCANS = mwaf_hdu[0].header['NSCANS']
                    # 24 is the number of coarse channels in MWA data
                    assert NCHANS == (flags.shape[1] / 24), "Number of fine channels of mwaf input and INS do not match."
                    assert NSCANS == flags.shape[0], "Time axes of mwaf input and INS flags do not match"
                    Nant = mwaf_hdu[0].header['NANTENNA']
                    Nbls = Nant * (Nant + 1) // 2

                    # This shape is on MWA wiki
                    new_flags = np.repeat(flags[:, np.newaxis, NCHANS * boxint: NCHANS * (boxint + 1)], Nbls, axis=1).reshape((NSCANS * Nbls, NCHANS))
                    if mwaf_method is 'add':
                        mwaf_hdu[1].data['FLAGS'][new_flags] = 1
                    elif mwaf_method is 'replace':
                        mwaf_hdu[1].data['FLAGS'] = new_flags
                    else:
                        raise ValueError("mwaf_method is %s. Options are 'add' or 'replace'." % mwaf_method)

                    mwaf_hdu[0].header['SSINSVER'] = version_hist_substr

                    filename = '%s_%s.mwaf' % (prefix, boxstr)

                    mwaf_hdu.writeto(filename, overwrite=clobber)
                    self.history += 'Wrote flags to %s using SSINS %s' % (filename, version_hist_substr)
        else:
            raise ValueError("output_type %s is invalid. See documentation for options." % output_type)

    def match_events_read(self, filename):
        """
        Reads match events from file specified by filename argument

        Args:
            filename: The yml file with the stored match_events

        Returns:
            match_events: The match_events in the yml file
        """

        with open(filename, 'r') as infile:
            yaml_dict = yaml.load(infile)

        match_events = []
        for i in range(len(yaml_dict['time_ind'])):
            match_events.append((yaml_dict['time_ind'][i],
                                 yaml_dict['freq_slice'][i],
                                 yaml_dict['shape'][i],
                                 yaml_dict['sig'][i]))

        return(match_events)<|MERGE_RESOLUTION|>--- conflicted
+++ resolved
@@ -141,26 +141,20 @@
             clobber: See UVFlag documentation
             data_compression: See UVFlag documentation
             output_type ('data', 'z_score', 'mask', 'flags', 'match_events'):
-<<<<<<< HEAD
+
                 data - outputs the metric_array attribute into an h5 file
+                
                 z_score - outputs the the metric_ms attribute into an h5 file
+                
                 mask - outputs the mask for the metric_array attribute into an h5 file
+                
                 flags - converts mask to flag using mask_to_flag() method and writes to an h5 file readable by UVFlag
+                
                 match_events - Writes the match_events attribute out to a human-readable yml file
+                
                 mwaf - Writes an mwaf file by converting mask to flags.
             mwaf_files (seq): A list of paths to mwaf files to use as input for each coarse channel
             mwaf_method ('add' or 'replace'): Choose whether to add SSINS flags to current flags in input file or replace them entirely
-=======
-                data: outputs the metric_array attribute into an h5 file
-
-                z_score: outputs the the metric_ms attribute into an h5 file
-
-                mask: outputs the mask for the metric_array attribute into an h5 file
-
-                flags: converts mask to flag using mask_to_flag() method and writes to an h5 file readable by UVFlag
-
-                match_events: Writes the match_events attribute out to a human-readable yml file
->>>>>>> 91d4ef4a
         """
 
         version_info_list = ['%s: %s, ' % (key, version.version_info[key]) for key in version.version_info]
